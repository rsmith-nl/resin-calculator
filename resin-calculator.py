#!/usr/bin/env python3
# file: resin-calculator.py
# vim:fileencoding=utf-8:fdm=marker:ft=python
#
# Copyright © 2017-2018 R.F. Smith <rsmith@xs4all.nl>.
# SPDX-License-Identifier: MIT
# Created: 2017-04-28T15:04:26+0200
<<<<<<< HEAD
# Last modified: 2019-08-20T11:15:23+0200
=======
# Last modified: 2019-11-18T14:43:07+0100
>>>>>>> 2240fada
"""GUI for calculating resin amounts."""

from datetime import datetime
from json import loads
from sys import exit as sys_exit
from types import SimpleNamespace
import os
import re
import tkinter as tk
from tkinter import ttk
from tkinter.font import nametofont
from tkinter import messagebox
from tkinter import filedialog

__version__ = '1.6'


def pround(val):
    """Round a number with a precision determined by the magnitude."""
    precision = 1
    if val >= 100:
        precision = 0
    if val < 1:
        precision = 3
    return f'{val:.{precision}f}'


def load_data():
    """Load the resin data."""
    try:
        with open(os.environ['HOME'] + os.sep + 'resins.json') as rf:
            lines = rf.readlines()
    except (FileNotFoundError, KeyError):
        with open('resins.json') as rf:
            lines = rf.readlines()
    text = '\n'.join([ln.strip() for ln in lines])
    try:
        lm = re.search('// Last modified: (.*)', text).groups()[0]
    except AttributeError:
        lm = None
    nocomments = re.sub('^//.*$', '', text, flags=re.MULTILINE)
    return loads(nocomments), lm


def create_widgets(root):
    keys = sorted(list(state.recepies.keys()))
    default_font = nametofont("TkDefaultFont")
    default_font.configure(size=12)
    root.option_add("*Font", default_font)
    # General commands and bindings
    root.bind_all('q', do_exit)
    # Make selected rows and columns resizable
    root.columnconfigure(2, weight=1)
    root.rowconfigure(2, weight=1)
    # Create widgets.
    ttk.Label(
        root, text="Resin recipe:", anchor='e'
    ).grid(
        row=0, column=0, columnspan=2, sticky='we'
    )
    resinchoice = ttk.Combobox(
        root, values=keys, state='readonly', justify='right', width=26
    )
    resinchoice.grid(row=0, column=2, columnspan=2, sticky='ew')
    resinchoice.bind("<<ComboboxSelected>>", on_resintype)
    qt = ('Total quantity:', 'First component quantity:')
    quantitytype = ttk.Combobox(
        root, values=qt, state='readonly', justify='right', width=22
    )
    quantitytype.current(0)
    quantitytype.grid(row=1, column=0, columnspan=2, sticky='w')
    quantitytype.bind("<<ComboboxSelected>>", on_quantitytype)
    qedit = ttk.Entry(root, justify='right')
    qedit.insert(0, '100')
    qedit.grid(row=1, column=2, sticky='ew')
    vcmd = root.register(is_number)
    qedit['validate'] = 'key'
    qedit['validatecommand'] = (vcmd, '%P')
    ttk.Label(root, text='g').grid(row=1, column=3, sticky='w')
    result = ttk.Treeview(
        root, columns=('component', 'quantity', 'unit', 'ape'), selectmode="none",
    )
    style = ttk.Style(root)
    style.configure('Treeview', rowheight=24)
    result.heading('component', text='Component', anchor='w')
    result.heading('quantity', text='Quantity', anchor='e')
    result.heading('unit', text='Unit', anchor='w')
    result.heading('ape', text='1/kg', anchor='e')
    result.column('#0', width='0', stretch=False)
    result.column('component', anchor='w')
    result.column('quantity', anchor='e', stretch=False, width=100)
    result.column('unit', anchor='w', stretch=False, width=40)
    result.column('ape', anchor='e', stretch=False, width=80)
    result.grid(row=2, column=0, columnspan=4, sticky='nesw')
    result.bind('<<UpdateNeeded>>', do_update)
    prbut = ttk.Button(root, text="Print recipe", command=do_print)
    prbut.grid(row=3, column=0, sticky='w')
    savebut = ttk.Button(root, text="Save recipe", command=do_saveas)
    savebut.grid(row=3, column=1, sticky='w')
    if state.filedate:
        dflabel = ttk.Label(
            root,
            text='Data file modification date: ' + state.filedate,
            anchor='center',
            foreground='#777777'
        )
        dflabel.grid(row=4, column=1, columnspan=4, sticky='ew')
    resinchoice.focus_set()
    # Return the widgets that are referenced by other functions.
    w = SimpleNamespace(
        resinchoice=resinchoice, quantitytype=quantitytype, qedit=qedit, result=result
    )
    return w


def is_number(data):
    """Validate the contents of an entry widget as a float."""
    if data == '':
        w.result.event_generate('<<UpdateNeeded>>', when='tail')
        return True
    try:
        rv = float(data)
        if rv < 0:
            return False
    except ValueError:
        return False
    w.result.event_generate('<<UpdateNeeded>>', when='tail')
    return True


# Callbacks
def do_exit(event):
    """
    Callback to handle quitting.
    """
    root.destroy()


def on_resintype(event):
    """
    Send update request when resin choice has changed, and both the resin choice
    and quantity are not empty.
    """
    val = w.resinchoice.get()
    text2 = w.qedit.get()
    if val and text2:
        w.result.event_generate('<<UpdateNeeded>>', when='tail')
    w.qedit.focus_set()


def on_quantitytype(event):
    """Send update request when the quantity type has changed."""
    # global qtype
    val = w.quantitytype.current()
    if val != state.qtype:
        state.qtype = val
        w.result.event_generate('<<UpdateNeeded>>', when='tail')


def get_amount():
    """Return the values of the amount entry field as a float."""
    value = w.qedit.get()
    if not value:
        quantity = 0
    else:
        quantity = float(value)
    return quantity


def do_update(event):
    """
    Update callback.

    This callback is coupled to the synthetic <<UpdateNeeded>> event
    for the result widget. It updates the contents of that widget based
    on the contents of the entry and combobox widgets.
    """
    # global current_name, current_recipe
    resin = w.resinchoice.get()
    if not resin:
        return
    quant = get_amount()
    state.current_name = resin
    components = state.recepies[resin]
    if state.qtype == 0:
        factor = quant / sum(c for _, c in components)
    else:
        factor = quant / components[0][1]
    for item in w.result.get_children():
        w.result.delete(item)
    if quant > 0:
        state.current_recipe = tuple(
            (name, pround(c * factor), f'{int(100000/(c*factor))/100:.2f}')
            for name, c in components
        )
<<<<<<< HEAD
        if not len(fn):
            return
        text = self.make_text()
        with open(fn, 'w') as pf:
            pf.write(text)
=======
    else:
        state.current_recipe = tuple((name, 0, 0) for name, c in components)
    for name, amount, ape in state.current_recipe:
        w.result.insert("", 'end', values=(name, amount, 'g', ape))
    q = sum(float(amnt) for _, amnt, _ in state.current_recipe)
    w.result.insert("", 'end', values=('total:', pround(q), 'g', ''))


def make_text(state):
    """
    Create text representation of the current recipe.
    """
    q = sum(float(amnt) for _, amnt, _ in state.current_recipe)
    namelen = max(len(nm) for nm, amnt, _ in state.current_recipe)
    amlen = max(len(amnt) for _, amnt, _ in state.current_recipe)
    amlen = max((amlen, len(pround(q))))
    apulen = max(len(apu) for _, _, apu in state.current_recipe)
    lines = [
        f'Resin calculator v{__version__}',
        '------------------------',
        '',
        f'Recipe for: {state.current_name}',
        f'Date: {str(datetime.now())[:-7]}',
        'User: {state.uname}',
        ''
    ]
    lines += [
        f'{name:{namelen}s}: {amount:>{amlen}} g ({apu:>{apulen}} /kg)'
        for name, amount, apu in state.current_recipe
    ]
    lines += [
        '-' * (namelen + 4 + amlen),
        f'{"":{namelen + 2}s}{pround(q):>{amlen}} g'
    ]
    return '\n'.join(lines)


def do_print(event):
    """Send recipe to a file, and print it."""
    if state.current_recipe is None:
        return
    text = make_text(state.current_recipe, state.current_name, state)
    filename = 'resin-calculator-output.txt'
    with open(filename, 'w') as pf:
        pf.write(text)
    printfile(filename)


def do_saveas():
    """Save recipe to a file."""
    if state.current_recipe is None:
        return
    fn = filedialog.asksaveasfilename(
        parent=root,
        defaultextension='.txt',
        filetypes=(('text files', '*.txt'), ('all files', '*.*')),
        initialfile=state.current_name,
        initialdir=os.environ['HOME']
    )
    if not len(fn):
        return
    text = make_text(state)
    with open(fn, 'w') as pf:
        pf.write(text)
>>>>>>> 2240fada


if __name__ == '__main__':
    # Platform specific set-up
    if os.name == 'nt':
        from win32api import ShellExecute
        from win32print import GetDefaultPrinter
        uname = os.environ['USERNAME']

        def printfile(fn):
            """Print the given file using the default printer."""
            dp = GetDefaultPrinter()
<<<<<<< HEAD
            rv = ShellExecute(0, 'print', fn, '/d: "{}"'.format(dp), '.', 0)
            if 0 < rv <= 32:
                messagebox.showerror('Printing failed', 'Error code: {}'.format(rv))
=======
            rv = ShellExecute(0, 'print', fn, f'/d: "{dp}"', '.', 0)
            if 0 < rv <= 32:
                messagebox.showerror('Printing failed', f'Error code: {rv}')
>>>>>>> 2240fada

    elif os.name == 'posix':
        from subprocess import run
        uname = os.environ['USER']

        def printfile(fn):
            """Print the given file using “lpr”."""
            cp = run(['lpr', fn])
            if cp.returncode != 0:
<<<<<<< HEAD
                messagebox.showerror('Printing failed', 'Error code: {}'.format(cp.returncode))
=======
                messagebox.showerror('Printing failed', f'Error code: {cp.returncode}')
>>>>>>> 2240fada

        # Detach from terminal.
        if os.fork():
            sys_exit()

    else:
        uname = 'unknown'

        def printfile(fn):
            """Report that printing is not supported."""
            messagebox.showinfo('Printing', 'Printing is not supported on this OS.')

<<<<<<< HEAD
    # Create and run the GUI.
    root = ResinCalcUI(None)
=======
    # Global data
    state = SimpleNamespace()
    state.recepies, state.filedate = load_data()
    state.qtype = 0
    state.quantity = 0
    state.current_recipe = None
    state.current_name = ''
    state.uname = uname
    # Create and run the GUI.
    root = tk.Tk(None)
    w = create_widgets(root)
>>>>>>> 2240fada
    root.wm_title('Resin calculator v' + __version__)
    root.mainloop()<|MERGE_RESOLUTION|>--- conflicted
+++ resolved
@@ -5,11 +5,7 @@
 # Copyright © 2017-2018 R.F. Smith <rsmith@xs4all.nl>.
 # SPDX-License-Identifier: MIT
 # Created: 2017-04-28T15:04:26+0200
-<<<<<<< HEAD
-# Last modified: 2019-08-20T11:15:23+0200
-=======
 # Last modified: 2019-11-18T14:43:07+0100
->>>>>>> 2240fada
 """GUI for calculating resin amounts."""
 
 from datetime import datetime
@@ -205,13 +201,6 @@
             (name, pround(c * factor), f'{int(100000/(c*factor))/100:.2f}')
             for name, c in components
         )
-<<<<<<< HEAD
-        if not len(fn):
-            return
-        text = self.make_text()
-        with open(fn, 'w') as pf:
-            pf.write(text)
-=======
     else:
         state.current_recipe = tuple((name, 0, 0) for name, c in components)
     for name, amount, ape in state.current_recipe:
@@ -276,7 +265,6 @@
     text = make_text(state)
     with open(fn, 'w') as pf:
         pf.write(text)
->>>>>>> 2240fada
 
 
 if __name__ == '__main__':
@@ -289,15 +277,9 @@
         def printfile(fn):
             """Print the given file using the default printer."""
             dp = GetDefaultPrinter()
-<<<<<<< HEAD
-            rv = ShellExecute(0, 'print', fn, '/d: "{}"'.format(dp), '.', 0)
-            if 0 < rv <= 32:
-                messagebox.showerror('Printing failed', 'Error code: {}'.format(rv))
-=======
             rv = ShellExecute(0, 'print', fn, f'/d: "{dp}"', '.', 0)
             if 0 < rv <= 32:
                 messagebox.showerror('Printing failed', f'Error code: {rv}')
->>>>>>> 2240fada
 
     elif os.name == 'posix':
         from subprocess import run
@@ -307,11 +289,7 @@
             """Print the given file using “lpr”."""
             cp = run(['lpr', fn])
             if cp.returncode != 0:
-<<<<<<< HEAD
-                messagebox.showerror('Printing failed', 'Error code: {}'.format(cp.returncode))
-=======
                 messagebox.showerror('Printing failed', f'Error code: {cp.returncode}')
->>>>>>> 2240fada
 
         # Detach from terminal.
         if os.fork():
@@ -324,10 +302,6 @@
             """Report that printing is not supported."""
             messagebox.showinfo('Printing', 'Printing is not supported on this OS.')
 
-<<<<<<< HEAD
-    # Create and run the GUI.
-    root = ResinCalcUI(None)
-=======
     # Global data
     state = SimpleNamespace()
     state.recepies, state.filedate = load_data()
@@ -339,6 +313,5 @@
     # Create and run the GUI.
     root = tk.Tk(None)
     w = create_widgets(root)
->>>>>>> 2240fada
     root.wm_title('Resin calculator v' + __version__)
     root.mainloop()